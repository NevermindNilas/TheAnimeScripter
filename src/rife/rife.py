--- conflicted
+++ resolved
@@ -21,17 +21,10 @@
         if self.UHD == True:
             self.scale = 0.5
 
-<<<<<<< HEAD
-        tmp = max(128, int(128 / self.scale))
-        ph = int(((self.height - 1) // tmp + 1) * tmp)
-        pw = int(((self.width - 1) // tmp + 1) * tmp)
-        self.padding = (0, pw - self.width, 0, ph - self.height) 
-        print(f"Padding: {self.padding}")
-=======
+
         ph = ((self.height - 1) // 64 + 1) * 64
         pw = ((self.width - 1) // 64 + 1) * 64
         self.padding = (0, pw - self.width, 0, ph - self.height)
->>>>>>> 3ef92b0c
 
         self.device = torch.device(
             "cuda" if torch.cuda.is_available() else "cpu")
